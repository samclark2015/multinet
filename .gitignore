venv/
__pycache__/
.pytest_cache/
.idea/
*.pyc
<<<<<<< HEAD
.mypy_cache/
ado_inst.py
.eggs/
*/version.py
=======
build/
>>>>>>> 3d8c4896
<|MERGE_RESOLUTION|>--- conflicted
+++ resolved
@@ -3,11 +3,8 @@
 .pytest_cache/
 .idea/
 *.pyc
-<<<<<<< HEAD
 .mypy_cache/
 ado_inst.py
 .eggs/
 */version.py
-=======
-build/
->>>>>>> 3d8c4896
+build/