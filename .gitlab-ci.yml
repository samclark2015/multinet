--- conflicted
+++ resolved
@@ -8,11 +8,7 @@
 
 before_script:
   - source ~gitlab-runner/.bashrc
-<<<<<<< HEAD
-  - virtualenv --python $PYTHON_VERSION --system-site-packages venv
-=======
   - $PYTHON_VERSION -m venv --system-site-packages venv
->>>>>>> 051a4781
   - source venv/bin/activate
 
 cache: 
@@ -21,17 +17,6 @@
     - venv/
 
 # if pytest succeeds or no tests are run, continue to deploy
-<<<<<<< HEAD
-.pytest:
-  only:
-    - tags
-  stage: test
-  script:
-    - >
-      if [ ! -s requirements.txt ] && python3 -m pytest --co; then
-        pip install -r requirements.txt
-        python3 -m pytest tests ; ret=$? ; [ $ret -eq 0 ] || [ $ret -eq 5 ] 
-=======
 pytest:
   only:
     - tags
@@ -58,7 +43,6 @@
       if [ $DO_TESTS -eq 1 ]; then
         $PYTHON_VERSION -m pip install -r requirements/production.txt
         $PYTHON_VERSION -m pytest tests ; ret=$? ; [ $ret -eq 0 ] || [ $ret -eq 5 ]
->>>>>>> 051a4781
       fi
 
 release:
@@ -71,8 +55,4 @@
   environment:
     name: release
   script:
-<<<<<<< HEAD
     - ./setup.py sdist --dist-dir $REL_ROOT
-=======
-    - ./setup.py sdist --dist-dir $REL_ROOT
->>>>>>> 051a4781
