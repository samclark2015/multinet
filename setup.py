--- conflicted
+++ resolved
@@ -1,5 +1,4 @@
 #!/usr/bin/env python3
-<<<<<<< HEAD
 
 
 from setuptools import find_packages, setup
@@ -7,17 +6,6 @@
 PACKAGE_NAME = "multinet"
 
 dependencies = ["cad_io"]
-=======
-
-from setuptools import setup, find_packages
-
-
-PACKAGE_NAME = "multinet"
-
-dependencies = [
-    # 'numpy',
-]
->>>>>>> 051a4781
 
 setup(
     name=PACKAGE_NAME,
@@ -25,8 +13,4 @@
     packages=find_packages(),
     install_requires=dependencies,
     setup_requires=["setuptools_scm"],
-<<<<<<< HEAD
 )
-=======
-)
->>>>>>> 051a4781
