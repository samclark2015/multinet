--- conflicted
+++ resolved
@@ -1,13 +1,5 @@
 #!/usr/bin/env python3
 
-<<<<<<< HEAD
-
-from setuptools import find_packages, setup
-
-PACKAGE_NAME = "multinet"
-
-dependencies = ["cad_io"]
-=======
 from setuptools import setup, find_packages
 from pip._internal.req import parse_requirements
 from pip._internal.download import PipSession
@@ -16,12 +8,10 @@
 
 PACKAGE_NAME = "multinet"
 
-Manually 
 dependencies = [
     # 'numpy',
     *[str(req.req) for req in requirements]
 ]
->>>>>>> 3d8c4896
 
 setup(
     name=PACKAGE_NAME,
